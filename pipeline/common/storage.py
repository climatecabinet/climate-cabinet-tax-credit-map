<<<<<<< HEAD
import csv
import os
import tempfile
from abc import ABC, abstractmethod
from contextlib import contextmanager
from typing import Any, Iterator, Optional

=======
"""Utilities for reading and writing files across data stores.
"""

import csv
import geopandas as gpd
import glob
import io
import json
import os
import pandas as pd
import tempfile
from abc import ABC, abstractmethod
from common.logger import LoggerFactory
from contextlib import contextmanager
>>>>>>> 6c635762
from django.conf import settings
from pyarrow import parquet as pq
from typing import Any, Dict, Iterator, List, Optional


from .logger import LoggerFactory

logger = LoggerFactory.get(__name__)

<<<<<<< HEAD
=======
class FileSystemHelper(ABC):
    """Abstract class for accessing file systems.
    """
>>>>>>> 6c635762

class FileSystemHelper(ABC):
    @abstractmethod
    def list_contents(self, pathname: Optional[str]=None) -> List[str]:
        """Lists files and directories within 
        the root data bucket defined in settings.

        Args:
            pathname (str): Paths to search for within
                the bucket. Defaults to `None`,
                in which case only files and directories
                directly under the root are listed.

        Returns:
            (list of str): The list of filenames matching
                the pathname in the bucket.
        """
        raise NotImplementedError

    @abstractmethod
    @contextmanager
<<<<<<< HEAD
    def get_file(self, filename: str, mode="rt"):
        raise NotImplementedError
=======
    def open_file(self, filename: str, mode: str="r") -> Iterator[io.IOBase]:
        """Opens a file with the given name and mode.
>>>>>>> 6c635762

        Args:
            filename (str): The file name (i.e., key), representing
                the path to the file within the data bucket
                (e.g., "states.geoparquet").

<<<<<<< HEAD
class _LocalFileSystemHelper(FileSystemHelper):
    def get_data_bucket_contents(self) -> list[str]:
        return os.listdir(settings.DATA_DIR)

    @contextmanager
    def get_file(self, filename: str, mode="rt"):
=======
            mode (str): The file opening method. Defaults to
                reading text ("r").

        Yields:
            (`io.IOBase`): A file object.
        """
        raise NotImplementedError

class LocalFileSystemHelper(FileSystemHelper):
    """Concrete interface for accessing local file systems.
    """

    def list_contents(self, pathname: Optional[str]=None) -> List[str]:
        """Lists files and directories within 
        the root data bucket defined in settings.

        Args:
            pathname (str): Paths to search for within
                the bucket. Defaults to `None`,
                in which case only files and directories
                directly under the root are listed.

        Returns:
            (list of str): The list of filenames matching
                the pathname in the bucket.
        """
        if not pathname:
            fpath = f"{settings.DATA_DIR}/*"
        else:
            fpath = f"{settings.DATA_DIR}/{pathname}"

        return glob.glob(fpath)
    
    @contextmanager
    def open_file(self, filename: str, mode: str="r") -> Iterator[io.IOBase]:
        """Opens a file with the given name and mode.

        Args:
            filename (str): The file name (i.e., key), representing
                the path to the file within the data bucket
                (e.g., "states.geoparquet").

            mode (str): The file opening method. Defaults to
                reading text (i.e., "r").

        Yields:
            (`io.IOBase`): A file object.
        """
>>>>>>> 6c635762
        f = open(settings.DATA_DIR / filename, mode)
        try:
            yield f
        finally:
            f.close()

class GoogleCloudStorageHelper(FileSystemHelper):
    """Concrete class for accessing Google Cloud Storage.
    """

<<<<<<< HEAD
class _CloudFileSystemHelper(FileSystemHelper):
    def __init__(self):
=======
    def __init__(self) -> None:
        """Initializes a new instance of a `_CloudFileSystemHelper`.

        Args:
            None

        Returns:
            None
        """
>>>>>>> 6c635762
        from google.cloud import storage

        self.storage_client = storage.Client()
        self.bucket = self.storage_client.bucket(settings.CLOUD_STORAGE_BUCKET)

<<<<<<< HEAD
    def get_data_bucket_contents(self) -> Iterator[str]:
        blobs: Iterator[str] = [
            item.name for item in self.storage_client.list_blobs(self.bucket)
        ]
        return blobs

    @contextmanager
    def get_file(self, filename: str, mode="rt"):
        # if it's a csv file, save it to a temp file and return it open
        tempdir = tempfile.gettempdir()
        if filename not in os.listdir(tempdir):
            blob = self.bucket.blob(filename)
            with open(f"{tempdir}/{filename}", "wb") as f:
                blob.download_to_file(f)

        f = open(f"{tempdir}/{filename}", mode)
=======
    def list_contents(self, pathname: Optional[str]=None) -> List[str]:
        """Lists files and directories within 
        the root data bucket defined in settings.

        Args:
            pathname (str): Paths to search for within
                the bucket. Defaults to `None`,
                in which case only files and directories
                directly under the root are listed.

        Returns:
            (list of str): The list of filenames matching
                the pathname in the bucket.
        """
        blobs: List[str] = [
            item.name
            for item in 
            self.storage_client.list_blobs(self.bucket, match_glob=pathname)
        ]
        return blobs
    
    @contextmanager
    def open_file(self, filename: str, mode: str='r'):
        """Opens a file with the given name and mode.

        Args:
            filename (str): The file name (i.e., key), representing
                the path to the file within the data bucket
                (e.g., "states.geoparquet").

            mode (str): The file opening method. Defaults to reading
                text (i.e., "r").

        Yields:
            (`io.IOBase`): A file object.
        """
        blob = self.bucket.blob(filename)
        f = blob.open(mode)
>>>>>>> 6c635762
        try:
            yield f
        finally:
            f.close()


class FileSystemHelperFactory:
    """Factory for fetching Singleton instance 
    of file system helper based on environment.
    """
    _helper: Optional[FileSystemHelper] = None

    @staticmethod
    def get() -> FileSystemHelper:
        """Fetches a local or cloud-based file system
        helper based on the current name of the
        development environment (e.g., "DEV" or "PROD").

        Args:
            None

        Returns:
            (`FileSystemHelper`)
        """
        if not FileSystemHelperFactory._helper:
            env = os.environ.get("ENV", "DEV")

<<<<<<< HEAD
            if env in ("DEV", "unittest"):
                FileSystemHelperFactory._fileSystemHelper = (
                    _LocalFileSystemHelper()
                )
                return FileSystemHelperFactory._fileSystemHelper
            elif env == "PROD":
                FileSystemHelperFactory._fileSystemHelper = (
                    _CloudFileSystemHelper()
                )
                return FileSystemHelperFactory._fileSystemHelper
            else:
                raise RuntimeError(
                    f"Unable to instantiate FileSystemHelper, invalid "
                    f"environment variable passed for 'ENV'. Value passed : {env} ."
                )

        return FileSystemHelperFactory._fileSystemHelper

=======
            if env == "DEV":
                FileSystemHelperFactory._helper = LocalFileSystemHelper()
            elif env == "PROD":
                FileSystemHelperFactory._helper = GoogleCloudStorageHelper()
            else:
                raise RuntimeError(
                    "Unable to instantiate FileSystemHelper. Invalid "
                    f"environment variable passed for 'ENV': {env}."
                )
        return FileSystemHelperFactory._helper
>>>>>>> 6c635762

class DataReader(ABC):
    """Abstract class for reading against a data type.
    """

    def __init__(self) -> None:
        """Initializes a new instance of a `DataReader`
        with a `FileSystemHelper` corresponding to
        the current development environment.

        Args:
            `None`

        Returns:
            `None`
        """
        self._file_helper: FileSystemHelper = FileSystemHelperFactory.get()

    @abstractmethod
<<<<<<< HEAD
    def col_names(self, filename, delimiter="|") -> list[str]:
=======
    def col_names(self, filename: str, **kwargs) -> List[str]:
        """An abstract method for listing column names.
        Raises an exception if not implemented by subclasses.

        Args:
            filename (str): The path to the file.

            **kwargs: Additional keywords passed to the
                reader library used by the concrete instance.

        Returns:
            (list of str): The names.
        """
>>>>>>> 6c635762
        raise NotImplementedError

    @abstractmethod
<<<<<<< HEAD
    def iterate(self, filename, delimiter="|") -> Iterator[dict[str, Any]]:
        raise NotImplementedError

    def get_data_bucket_contents(self):
        return self.fileSystemHelper.get_data_bucket_contents()
=======
    def iterate(self, filename: str, **kwargs) -> Iterator[Dict[str, Any]]:
        """An abstract method for opening a file and then
        returning a generator that yields one row at a time.

         Args:
            filename (str): The path to the file.

            **kwargs: Additional keywords passed to the
                reader library used by the concrete instance.

        Yields:
            (list of dict): The rows.
        """
        raise NotImplementedError
    
    def get_data_bucket_contents(
        self, 
        pathname: Optional[str]=None) -> List[str]:
        """Lists files and directories within 
        the root data bucket defined in settings.

        Args:
            pathname (str): Paths to search for within
                the bucket. Defaults to `None`,
                in which case only files and directories
                directly under the root are listed.

        Returns:
            (list of str): The list of filenames matching
                the pathname in the bucket.
        """
        return self._file_helper.list_contents(pathname)

class CsvDataReader(DataReader):
    """A data reader for CSV files.
    """

    def col_names(self, filename: str, **kwargs) -> List[str]:
        """Opens the CSV file and then returns its columns.
        
        Args:
            filename (str): The path to the file.
>>>>>>> 6c635762

            **kwargs: Additional keywords passed to the underlying
                Python standard library's `csv.DictReader` constructor
                (e.g., "delimiter").

<<<<<<< HEAD
class _CsvDataReader(DataReader):
    def col_names(self, filename, delimiter="|") -> list[str]:
        logger.info(f"Getting col names : {filename}")
        with self.fileSystemHelper.get_file(filename) as f:
            reader = csv.DictReader(f, delimiter=delimiter)
            fieldnames = reader.fieldnames
            logger.info(f"Fields for {filename} : {fieldnames}")
            return fieldnames

    def iterate(self, filename, delimiter="|") -> Iterator[dict[str, Any]]:
        with self.fileSystemHelper.get_file(filename) as f:
            reader = csv.DictReader(f, delimiter=delimiter)
=======
        Returns:
            (list of str): The column names.
        """
        # Set default value for delimiter if not specified by keyword arguments
        try:
            delimiter = kwargs.pop("delimiter")
        except KeyError:
            delimiter = "|"

        # Open file and read field names
        with self._file_helper.open_file(filename) as f:
            reader = csv.DictReader(f, delimiter=delimiter, **kwargs)
            return reader.fieldnames

    def iterate(self, filename: str, **kwargs) -> Iterator[Dict[str, Any]]:
        """Reads the CSV file and then returns a 
        generator yielding one row at a time.

         Args:
            filename (str): The path to the file.

            **kwargs: Additional keywords passed to the underlying
                Python standard library `csv.DictReader` constructor.

        Yields:
            (list of dict): The rows.
        """
        # Set default value for delimiter if not specified by keyword arguments
        try:
            delimiter = kwargs.pop("delimiter")
        except KeyError:
            delimiter = "|"

        # Open file and return generator for rows
        with self._file_helper.open_file(filename) as f:
            reader = csv.DictReader(f, delimiter=delimiter, **kwargs)
>>>>>>> 6c635762
            for row in reader:
                yield row

class ParquetDataReader(DataReader):
    """A reader for Parquet files. For more information, please see the 
    [PyArrow documentation](https://arrow.apache.org/docs/python/generated/pyarrow.parquet.ParquetFile.html).
    """

    def col_names(self, filename: str, **kwargs) -> List[str]:
        """Reads the Parquet file and then returns its columns.
        
        Args:
            filename (str): The path to the file.

<<<<<<< HEAD
class _ParquetDataReader(DataReader):
    def col_names(self, filename, delimiter="|") -> list[str]:
        with self.fileSystemHelper.get_file(filename, mode="rb") as f:
            pf: pq.ParquetFile = pq.ParquetFile(f)
=======
            **kwargs: Additional keywords passed to the underlying
                pyarrow `ParquetFile` constructor.

        Returns:
            (list of str): The column names.
        """
        with self._file_helper.open_file(filename, mode='rb') as f:
            pf: pq.ParquetFile = pq.ParquetFile(f, **kwargs)
>>>>>>> 6c635762
            try:
                return [c.name for c in pf.schema]
            finally:
                pf.close()

<<<<<<< HEAD
    def iterate(self, filename, delimiter="|") -> Iterator[dict[str, Any]]:
        with self.fileSystemHelper.get_file(filename, mode="rb") as f:
            pf = pq.ParquetFile(f)
            pf_iter = pf.iter_batches(settings.READ_CHUNK_SIZE)
=======
    def iterate(self, filename: str, **kwargs) -> Iterator[Dict[str, Any]]:
        """Reads the Parquet file and then returns a 
        generator yielding one row at a time.

         Args:
            filename (str): The path to the file.

            **kwargs: Additional keywords passed to the underlying
                pyarrow `ParquetFile` constructor.

        Yields:
            (list of dict): The GeoJSON features.
        """
        with self._file_helper.open_file(filename, mode='rb') as f:
            pf = pq.ParquetFile(f, **kwargs)
            pf_iter = pf.iter_batches(settings.PQ_CHUNK_SIZE)
>>>>>>> 6c635762
            for batch in pf_iter:
                row_list = batch.to_pylist()
                for row in row_list:
                    yield row


class DataReaderFactory:
    csv_data_reader = CsvDataReader()
    parquet_data_reader = ParquetDataReader()

    @staticmethod
    def get(type: str) -> DataReader:
        if not type:
            raise TypeError(
                "A value of { csv, parquet, geoparquet } must be given to DataReaderFactory for type"
            )

        if type.lower() in ["parquet", "geoparquet"]:
            return DataReaderFactory.parquet_data_reader
        if type.lower() == "csv":
            return DataReaderFactory.csv_data_reader
<<<<<<< HEAD
        raise TypeError(
            f"A valid value must be given to DataReaderFactory. Value given : {type} ."
        )
=======
        raise TypeError(f"A valid value must be given to DataReaderFactory. Value given : {type} .")

class DataFrameReader:
    """Base class for reading GeoDataFrames from data stores.
    """

    def __init__(self) -> None:
        """Initializes a new instance of a `DataWriter`.
        Maintains a reference to a `FileSystemHelper`
        that reads and writes to and from either
        Google Cloud or the local file system.

        Args:
            None

        Returns:
            None
        """
        self._file_helper = FileSystemHelperFactory.get()

    def get_data_bucket_contents(
        self, 
        pathname: Optional[str]=None) -> List[str]:
        """Lists files and directories within 
        the root data bucket defined in settings.

        Args:
            pathname (str): Paths to search for within
                the bucket. Defaults to `None`,
                in which case only files and directories
                directly under the root are listed.

        Returns:
            (list of str): The list of filenames matching
                the pathname in the bucket.
        """
        return self._file_helper.list_contents(pathname)

    def read_csv(self, filename: str, **kwargs) -> pd.DataFrame:
        """Reads a CSV file into a Pandas DataFrame.

        References:
        - https://pandas.pydata.org/docs/reference/api/pandas.read_csv.html

        Args:
            filename (str): The path to the file.

            **kwargs: Additional keywords to pass to the 
                underlying `pandas.read_csv` method.

        Returns:
            (`pd.DataFrame`): The `DataFrame`.
        """
        with self._file_helper.open_file(filename, mode='rb') as f:
            return pd.read_csv(f, **kwargs)
        
    def read_excel(self, filename: str, **kwargs) -> pd.DataFrame:
        """Reads a Microsoft Excel file into a Pandas DataFrame.

        References:
        - https://pandas.pydata.org/docs/reference/api/pandas.read_excel.html

        Args:
            filename (str): The path to the file.

            **kwargs: Additional keywords to pass to the 
                underlying `pandas.read_excel` method.

        Returns:
            (`pd.DataFrame`): The `DataFrame`.
        """
        with self._file_helper.open_file(filename, mode='rb') as f:
            return pd.read_excel(f, **kwargs)

    def read_parquet(self, filename: str, **kwargs) -> gpd.GeoDataFrame:
        """Reads an Apache Parquet file into a Geopandas GeoDataFrame.

        References:
        - https://geopandas.org/en/stable/docs/reference/api/geopandas.read_parquet.html

        Args:
            filename (str): The path to the file.

            **kwargs: Additional keywords to pass to the 
                underlying `geopandas.read_parquet` method.

        Returns:
            (`gpd.DataFrame`): The `GeoDataFrame`.
        """
        with self._file_helper.open_file(filename, mode='rb') as f:
            return gpd.read_parquet(f, **kwargs)
        
    def read_shapefile(
        self, 
        filename: str, 
        zip_file_path: str=None, 
        **kwargs) -> gpd.GeoDataFrame:
        """Reads a Shapefile into a Geopandas GeoDataFrame.

        References:
        - https://geopandas.org/en/stable/docs/reference/api/geopandas.read_file.html

        Args:
            filename (str): The path to the file.

            zip_file_path (str): The path to the dataset
                within the shapefile if the shapefile
                is zipped. Defaults to `None`.

            **kwargs: Additional keywords to pass to the 
                underlying `geopandas.read_file` method.

        Returns:
            (`gpd.DataFrame`): The `GeoDataFrame`.
        """
        # Instantiate GeoDataFrame directly from file-like object
        # if there is no need to reference subdirectories of a zipfile
        if not zip_file_path:
            with self._file_helper.open_file(filename, mode='rb') as f:
                return gpd.read_file(f, engine="pyogrio")
        
        # Otherwise, create temp directory
        with tempfile.TemporaryDirectory() as temp_dir:

            # Open new file in directory and transfer contents of remote zipfile
            tmp_fpath = f"{temp_dir}/tmp.zip"
            with open(tmp_fpath, "wb") as tmp:
                with self._file_helper.open_file(filename, mode='rb') as f:
                    tmp.write(f.read())

            # Read the zipped datset as GeoDataFrame
            data_fpath = f"{tmp_fpath}!{zip_file_path}"
            return gpd.read_file(data_fpath, engine="pyogrio")

class DataFrameWriter:
    """Base class for writing GeoDataFrames to data stores.
    """

    def __init__(self) -> None:
        """Initializes a new instance of a `DataWriter`.
        Maintains a reference to a `FileSystemHelper`
        that reads and writes to and from either
        Google Cloud or the local file system.

        Args:
            None

        Returns:
            None
        """
        self._file_helper = FileSystemHelperFactory.get()
            
    def write_geojsonl(
        self,
        filename: str,
        data: gpd.GeoDataFrame,
        index: bool=False) -> None:
        """Writes a line-delimited GeoJSON file to the data bucket
        configured in settings.

        Args:
            filename (str): The file name/key in the bucket.
            
            data (`gpd.GeoDataFrame`): The data.

            index (bool): Boolean indicating whether the index
                should be kept in the output GeoJSON lines.

        Returns:
            None
        """
        counter = 0
        num_features = len(data)
        obj_key = f"{settings.GEOJSONL_DIRECTORY}/{filename}"
        with self._file_helper.open_file(obj_key, mode="w") as f:
            for row in data.iterfeatures(drop_id=True):
                f.write(json.dumps(row))
                counter += 1
                if counter != num_features:
                    f.write("\n")

    def write_geoparquet(
        self,
        filename: str,
        data: gpd.GeoDataFrame,
        index: bool=False) -> None:
        """Writes a geoparquet file to the data bucket
        configured in settings.

        Args:
            filename (str): The file name/key in the bucket.

            data (`gpd.GeoDataFrame`): The data.

            index (bool): Boolean indicating whether the
                GeoDataFrame index should be kept in the
                output geoparquet file.

        Returns:
            None
        """
        obj_key = f"{settings.GEOPARQUET_DIRECTORY}/{filename}"
        with self._file_helper.open_file(obj_key, mode="wb") as f:
            data.to_parquet(f, index=index)
>>>>>>> 6c635762
<|MERGE_RESOLUTION|>--- conflicted
+++ resolved
@@ -1,12 +1,3 @@
-<<<<<<< HEAD
-import csv
-import os
-import tempfile
-from abc import ABC, abstractmethod
-from contextlib import contextmanager
-from typing import Any, Iterator, Optional
-
-=======
 """Utilities for reading and writing files across data stores.
 """
 
@@ -21,22 +12,18 @@
 from abc import ABC, abstractmethod
 from common.logger import LoggerFactory
 from contextlib import contextmanager
->>>>>>> 6c635762
+from typing import Any, Iterator, Optional
+
 from django.conf import settings
 from pyarrow import parquet as pq
 from typing import Any, Dict, Iterator, List, Optional
 
 
-from .logger import LoggerFactory
-
 logger = LoggerFactory.get(__name__)
 
-<<<<<<< HEAD
-=======
 class FileSystemHelper(ABC):
     """Abstract class for accessing file systems.
     """
->>>>>>> 6c635762
 
 class FileSystemHelper(ABC):
     @abstractmethod
@@ -58,27 +45,14 @@
 
     @abstractmethod
     @contextmanager
-<<<<<<< HEAD
-    def get_file(self, filename: str, mode="rt"):
-        raise NotImplementedError
-=======
     def open_file(self, filename: str, mode: str="r") -> Iterator[io.IOBase]:
         """Opens a file with the given name and mode.
->>>>>>> 6c635762
 
         Args:
             filename (str): The file name (i.e., key), representing
                 the path to the file within the data bucket
                 (e.g., "states.geoparquet").
 
-<<<<<<< HEAD
-class _LocalFileSystemHelper(FileSystemHelper):
-    def get_data_bucket_contents(self) -> list[str]:
-        return os.listdir(settings.DATA_DIR)
-
-    @contextmanager
-    def get_file(self, filename: str, mode="rt"):
-=======
             mode (str): The file opening method. Defaults to
                 reading text ("r").
 
@@ -127,7 +101,6 @@
         Yields:
             (`io.IOBase`): A file object.
         """
->>>>>>> 6c635762
         f = open(settings.DATA_DIR / filename, mode)
         try:
             yield f
@@ -138,10 +111,6 @@
     """Concrete class for accessing Google Cloud Storage.
     """
 
-<<<<<<< HEAD
-class _CloudFileSystemHelper(FileSystemHelper):
-    def __init__(self):
-=======
     def __init__(self) -> None:
         """Initializes a new instance of a `_CloudFileSystemHelper`.
 
@@ -151,30 +120,11 @@
         Returns:
             None
         """
->>>>>>> 6c635762
         from google.cloud import storage
 
         self.storage_client = storage.Client()
         self.bucket = self.storage_client.bucket(settings.CLOUD_STORAGE_BUCKET)
 
-<<<<<<< HEAD
-    def get_data_bucket_contents(self) -> Iterator[str]:
-        blobs: Iterator[str] = [
-            item.name for item in self.storage_client.list_blobs(self.bucket)
-        ]
-        return blobs
-
-    @contextmanager
-    def get_file(self, filename: str, mode="rt"):
-        # if it's a csv file, save it to a temp file and return it open
-        tempdir = tempfile.gettempdir()
-        if filename not in os.listdir(tempdir):
-            blob = self.bucket.blob(filename)
-            with open(f"{tempdir}/{filename}", "wb") as f:
-                blob.download_to_file(f)
-
-        f = open(f"{tempdir}/{filename}", mode)
-=======
     def list_contents(self, pathname: Optional[str]=None) -> List[str]:
         """Lists files and directories within 
         the root data bucket defined in settings.
@@ -213,7 +163,6 @@
         """
         blob = self.bucket.blob(filename)
         f = blob.open(mode)
->>>>>>> 6c635762
         try:
             yield f
         finally:
@@ -241,26 +190,6 @@
         if not FileSystemHelperFactory._helper:
             env = os.environ.get("ENV", "DEV")
 
-<<<<<<< HEAD
-            if env in ("DEV", "unittest"):
-                FileSystemHelperFactory._fileSystemHelper = (
-                    _LocalFileSystemHelper()
-                )
-                return FileSystemHelperFactory._fileSystemHelper
-            elif env == "PROD":
-                FileSystemHelperFactory._fileSystemHelper = (
-                    _CloudFileSystemHelper()
-                )
-                return FileSystemHelperFactory._fileSystemHelper
-            else:
-                raise RuntimeError(
-                    f"Unable to instantiate FileSystemHelper, invalid "
-                    f"environment variable passed for 'ENV'. Value passed : {env} ."
-                )
-
-        return FileSystemHelperFactory._fileSystemHelper
-
-=======
             if env == "DEV":
                 FileSystemHelperFactory._helper = LocalFileSystemHelper()
             elif env == "PROD":
@@ -271,7 +200,6 @@
                     f"environment variable passed for 'ENV': {env}."
                 )
         return FileSystemHelperFactory._helper
->>>>>>> 6c635762
 
 class DataReader(ABC):
     """Abstract class for reading against a data type.
@@ -291,9 +219,6 @@
         self._file_helper: FileSystemHelper = FileSystemHelperFactory.get()
 
     @abstractmethod
-<<<<<<< HEAD
-    def col_names(self, filename, delimiter="|") -> list[str]:
-=======
     def col_names(self, filename: str, **kwargs) -> List[str]:
         """An abstract method for listing column names.
         Raises an exception if not implemented by subclasses.
@@ -307,17 +232,9 @@
         Returns:
             (list of str): The names.
         """
->>>>>>> 6c635762
         raise NotImplementedError
 
     @abstractmethod
-<<<<<<< HEAD
-    def iterate(self, filename, delimiter="|") -> Iterator[dict[str, Any]]:
-        raise NotImplementedError
-
-    def get_data_bucket_contents(self):
-        return self.fileSystemHelper.get_data_bucket_contents()
-=======
     def iterate(self, filename: str, **kwargs) -> Iterator[Dict[str, Any]]:
         """An abstract method for opening a file and then
         returning a generator that yields one row at a time.
@@ -360,26 +277,11 @@
         
         Args:
             filename (str): The path to the file.
->>>>>>> 6c635762
 
             **kwargs: Additional keywords passed to the underlying
                 Python standard library's `csv.DictReader` constructor
                 (e.g., "delimiter").
 
-<<<<<<< HEAD
-class _CsvDataReader(DataReader):
-    def col_names(self, filename, delimiter="|") -> list[str]:
-        logger.info(f"Getting col names : {filename}")
-        with self.fileSystemHelper.get_file(filename) as f:
-            reader = csv.DictReader(f, delimiter=delimiter)
-            fieldnames = reader.fieldnames
-            logger.info(f"Fields for {filename} : {fieldnames}")
-            return fieldnames
-
-    def iterate(self, filename, delimiter="|") -> Iterator[dict[str, Any]]:
-        with self.fileSystemHelper.get_file(filename) as f:
-            reader = csv.DictReader(f, delimiter=delimiter)
-=======
         Returns:
             (list of str): The column names.
         """
@@ -416,7 +318,6 @@
         # Open file and return generator for rows
         with self._file_helper.open_file(filename) as f:
             reader = csv.DictReader(f, delimiter=delimiter, **kwargs)
->>>>>>> 6c635762
             for row in reader:
                 yield row
 
@@ -431,12 +332,6 @@
         Args:
             filename (str): The path to the file.
 
-<<<<<<< HEAD
-class _ParquetDataReader(DataReader):
-    def col_names(self, filename, delimiter="|") -> list[str]:
-        with self.fileSystemHelper.get_file(filename, mode="rb") as f:
-            pf: pq.ParquetFile = pq.ParquetFile(f)
-=======
             **kwargs: Additional keywords passed to the underlying
                 pyarrow `ParquetFile` constructor.
 
@@ -445,18 +340,11 @@
         """
         with self._file_helper.open_file(filename, mode='rb') as f:
             pf: pq.ParquetFile = pq.ParquetFile(f, **kwargs)
->>>>>>> 6c635762
             try:
                 return [c.name for c in pf.schema]
             finally:
                 pf.close()
 
-<<<<<<< HEAD
-    def iterate(self, filename, delimiter="|") -> Iterator[dict[str, Any]]:
-        with self.fileSystemHelper.get_file(filename, mode="rb") as f:
-            pf = pq.ParquetFile(f)
-            pf_iter = pf.iter_batches(settings.READ_CHUNK_SIZE)
-=======
     def iterate(self, filename: str, **kwargs) -> Iterator[Dict[str, Any]]:
         """Reads the Parquet file and then returns a 
         generator yielding one row at a time.
@@ -473,7 +361,6 @@
         with self._file_helper.open_file(filename, mode='rb') as f:
             pf = pq.ParquetFile(f, **kwargs)
             pf_iter = pf.iter_batches(settings.PQ_CHUNK_SIZE)
->>>>>>> 6c635762
             for batch in pf_iter:
                 row_list = batch.to_pylist()
                 for row in row_list:
@@ -495,11 +382,6 @@
             return DataReaderFactory.parquet_data_reader
         if type.lower() == "csv":
             return DataReaderFactory.csv_data_reader
-<<<<<<< HEAD
-        raise TypeError(
-            f"A valid value must be given to DataReaderFactory. Value given : {type} ."
-        )
-=======
         raise TypeError(f"A valid value must be given to DataReaderFactory. Value given : {type} .")
 
 class DataFrameReader:
@@ -703,5 +585,4 @@
         """
         obj_key = f"{settings.GEOPARQUET_DIRECTORY}/{filename}"
         with self._file_helper.open_file(obj_key, mode="wb") as f:
-            data.to_parquet(f, index=index)
->>>>>>> 6c635762
+            data.to_parquet(f, index=index)