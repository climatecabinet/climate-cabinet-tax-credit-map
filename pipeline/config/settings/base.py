"""Base settings used throughout the Django project.
"""

import os
from distutils.util import strtobool
from configurations import Configuration
from pathlib import Path


class BaseConfig(Configuration):
    """Defines configuration settings common across environments."""

    # Geometry buffer in degrees
    BUFFER_DEG = -10e-20

    # File paths
    BASE_DIR = Path(__file__).parents[3]
<<<<<<< HEAD
    PROJECT_DIR = BASE_DIR / "pipeline"
    CONFIG_FILE = PROJECT_DIR / "pipeline.yml"
=======
    PIPELINE_DIR = f"{BASE_DIR}/pipeline"
    TEST_DIR = f"{PIPELINE_DIR}/tests"
    STATIC_ROOT = os.path.join(PIPELINE_DIR, "staticfiles")
    STATIC_URL = "/static/"
>>>>>>> 6c635762
    DEFAULT_AUTO_FIELD = "django.db.models.AutoField"

    # TODO: I (Todd) moved this here from production.py — is this ok?
    # Google Cloud Storage
    CLOUD_STORAGE_BUCKET = os.getenv("CLOUD_STORAGE_BUCKET", "")
<<<<<<< HEAD
    GOOGLE_APPLICATION_CREDENTIALS = os.getenv(
        "GOOGLE_APPLICATION_CREDENTIALS", ""
    )

    LOAD_BATCH_SIZE = 1_000

    # DATA FILES
    GEOGRAPHY_TYPE_FILE = "geography_type.csv"
    PROGRAM_FILE = "program.csv"
    CENSUS_TRACT_FILE = "census_tract_pop.geoparquet"
    CENSUS_BLOCK_FILE = "CenPop2020_Mean_BG.txt"

    GEOGRAPHY_TYPE_PROGRAM_FILE = "geography_type_program.csv"
    STATE_GEOGRAPHY_FILE = "state_clean.geoparquet"
    COUNTY_GEOGRAPHY_FILE = "county_clean.geoparquet"
    DCI_GEOGRAPHY_FILE = "dci_clean.geoparquet"
    FOSSIL_FUEL_GEOGRAPHY_FILE = "ffe.geoparquet"
    COAL_GEOGRAPHY_FILE = "coal_closure.geoparquet"
    J40_GEOGRAPHY_FILE = "justice40.geoparquet"
    LOW_INCOME_GEOGRAPHY_FILE = "low_income_tracts_filtered.geoparquet"
    MUNICIPAL_UTIL_GEOGRAPHY_FILE = "municipal_utils.geoparquet"
    RURAL_COOP_GEOGRAPHY_FILE = "rural_coops.geoparquet"

    READ_CHUNK_SIZE = 1_000
    SMALL_CHUNK_SIZE = 100
    PQ_CHUNK_SIZE = 1_000

=======
    GEOJSONL_DIRECTORY = "clean/geojsonl"
    GEOPARQUET_DIRECTORY = "clean/geoparquet"
    GOOGLE_APPLICATION_CREDENTIALS = os.getenv("GOOGLE_APPLICATION_CREDENTIALS", "")

    # Raw datasets
    RAW_DATASETS = [
        {
            "name": "counties",
            "as_of": "2020-01-01",
            "geography_type": "county",
            "epsg": 4269,
            "published_on": "2021-02-02",
            "source": "2020 TIGER/Line Shapefiles, U.S. Census Bureau",
            "files": {
                "counties": "raw/census/counties/tl_2020_us_county.zip",
                "state_fips": "raw/census/states/fips.csv"
            }
        },
        {
            "name": "distressed communities",
            "as_of": "2022-01-01",
            "geography_type": "distressed",
            "epsg": 4269,
            "published_on": None,
            "source": "Distressed Communities Index (DCI), Economic Innovation Group",
            "files": {
                "distress_scores": "raw/bonus/distressed/DCI-2016-2020-Academic-Non-profit-Government-Scores-Only.xlsx",
                "zctas": "raw/census/zip_codes/tl_2020_us_zcta520.zip"
            }
        },
        {
            "name": "energy communities - coal",
            "as_of": "2023-01-01",
            "geography_type": "energy",
            "epsg": 4269,
            "published_on": "2023-06-15",
            "source": "Interagency Working Group on Coal & Power Plant Communities & Economic Revitalization, National Energy Technology Lab, Department of Energy",
            "files": {
                "coal_communities": "raw/bonus/energy/ira_coal_closure_energy_comm_2023v2.zip"
            }
        },
        {
            "name": "energy communities - fossil fuels",
            "as_of": "2023-01-01",
            "geography_type": "energy",
            "epsg": 4269,
            "published_on": "2023-06-15",
            "source": "Interagency Working Group on Coal & Power Plant Communities & Economic Revitalization, National Energy Technology Lab, Department of Energy",
            "files": {
                "fossil_fuel_communities": "raw/bonus/energy/msa_nmsa_fee_ec_status_2023v2.zip"
            }
        },
        {
            "name": "justice40 communities",
            "as_of": "2019-01-01",
            "geography_type": "justice40",
            "epsg": 4326,
            "published_on": "2022-11-22",
            "source": "Climate and Economic Justice Screening Tool v.1.0, Council on Environmental Quality, Executive Office of the President",
            "files": {
                "justice40_communities": "raw/bonus/justice40/usa.zip"
            }
        },
        {
            "name": "low-income communities",
            "as_of": "2020-01-01",
            "geography_type": "low-income",
            "epsg": 4269,
            "published_on": "2023-09-01",
            "source": "NMTC Program, Department of the Treasury",
            "files": {
                "county_fips": "raw/census/counties/fips.csv",
                "low_income_2011_2015": "raw/bonus/low_income/nmtc-2011-2015-lic-nov2-2017-4pm.xlsx",
                "low_income_2016_2020": "raw/bonus/low_income/NMTC_2016-2020_ACS_LIC_Sept1_2023.xlsb",
                "state_fips": "raw/census/states/fips.csv",
                "tracts_2010": "raw/census/tracts/tl_2010_[6-7]*_tract10.zip",
                "tracts_2020": "raw/census/tracts/tl_2020_**_tract.zip"
            }
        },
        {
            "name": "municipalities",
            "as_of": "2020-01-01",
            "geography_type": "municipality",
            "epsg": 4269,
            "published_on": "2021-02-02",
            "source": "2020 TIGER/Line Shapefiles, U.S. Census Bureau",
            "files": {
                "county_fips": "raw/census/counties/fips.csv",
                "county_subdivisions": "raw/census/county_subdivisions/**.zip",
                "state_fips": "raw/census/states/fips.csv"
            }
        },
        {
            "name": "municipal utilities",
            "as_of": "2022-12-09",
            "geography_type": "municipal utility",
            "epsg": 4326,
            "published_on": None,
            "source": "Geospatial Management Office, U.S. Department of Homeland Security",
            "files": {
                "corrected_names": "raw/bonus/retail/municipal_utility_name_matches.csv",
                "utilities": "raw/bonus/retail/Electric_Retail_Service_Territories.zip"
            }
        },
        {
            "name": "rural cooperatives",
            "as_of": "2022-12-09",
            "geography_type": "rural cooperative",
            "epsg": 4326,
            "published_on": None,
            "source": "Geospatial Management Office, U.S. Department of Homeland Security",
            "files": {
                "utilities": "raw/bonus/retail/Electric_Retail_Service_Territories.zip"
            }
        },
        {
            "name": "states",
            "as_of": "2020-01-01",
            "geography_type": "state",
            "epsg": 4269,
            "published_on": "2021-02-02",
            "source": "2020 TIGER/Line Shapefiles, U.S. Census Bureau",
            "files": {
                "states": "raw/census/states/tl_2020_us_state.zip"
            }
        }
    ]

    # Clean datasets
    CENSUS_BLOCK_FILE = "raw/block_groups/CenPop2020_Mean_BG.txt"
    CENSUS_TRACT_FILE = "raw/tracts/census_tract_pop.geoparquet"
    COAL_GEOGRAPHY_FILE = "clean/geoparquet/energy_communities__coal.geoparquet"
    COUNTY_GEOGRAPHY_FILE = "clean/geoparquet/counties.geoparquet"
    DCI_GEOGRAPHY_FILE = "clean/geoparquet/distressed_communities.geoparquet"
    FOSSIL_FUEL_GEOGRAPHY_FILE = "clean/geoparquet/energy_communities__fossil_fuels.geoparquet"
    GEOGRAPHY_TYPE_FILE = "clean/csv/geography_type.csv"
    GEOGRAPHY_TYPE_PROGRAM_FILE = "clean/csv/geography_type_program.csv"
    J40_GEOGRAPHY_FILE = "clean/geoparquet/justice40_communities.geoparquet"
    LOW_INCOME_GEOGRAPHY_FILE = "clean/geoparquet/low_income_communities.geoparquet"
    MUNICIPAL_UTIL_GEOGRAPHY_FILE = "clean/geoparquet/municipal_utilities.geoparquet"
    MUNICIPALITY_GEOGRAPHY_FILE = "clean/geoparquet/municipalities.geoparquet"
    PROGRAM_FILE = "clean/csv/program.csv"
    RURAL_COOP_GEOGRAPHY_FILE = "clean/geoparquet/rural_cooperatives.geoparquet"
    STATE_GEOGRAPHY_FILE = "clean/geoparquet/states.geoparquet"

    # MAPBOX TILESETS
    MAPBOX_TILESETS = [
        {
            "name": "cc-counties",
            "dataset_name": "counties",
            "min_zoom": 3,
            "max_zoom": 5,
            "files": [
                "clean/geojsonl/counties.geojsonl"
            ]
        },
        {
            "name": "cc-distressed",
            "dataset_name": "distressed communities",
            "min_zoom": 1,
            "max_zoom": 10,
            "files": [
                "clean/geojsonl/distressed_communities.geojsonl"
            ]
        },
        {
            "name": "cc-energy",
            "dataset_name": "energy communities",
            "min_zoom": 1,
            "max_zoom": 10,
            "files": [
                "clean/geojsonl/energy_communities__coal.geojsonl",
                "clean/geojsonl/energy_communities__fossil_fuels.geojsonl"
            ]
        },
        {
            "name": "cc-justice40",
            "dataset_name": "justice40 communities",
            "min_zoom": 1,
            "max_zoom": 10,
            "files": [
                "clean/geojsonl/justice40_communities.geojsonl"
            ]
        },
        {
            "name": "cc-low-income",
            "dataset_name": "low-income communities",
            "min_zoom": 1,
            "max_zoom": 10,
            "files": [
                "clean/geojsonl/low_income_communities.geojsonl"
            ]
        },
        {
            "name": "cc-municipalities",
            "dataset_name": "municipalities",
            "min_zoom": 1,
            "max_zoom": 10,
            "files": [
                "clean/geojsonl/municipalities.geojsonl"
            ]
        },
        {
            "name": "cc-municipal-utils",
            "dataset_name": "municipal utilities",
            "min_zoom": 1,
            "max_zoom": 10,
            "files": [
                "clean/geojsonl/municipal_utilities.geojsonl"
            ]
        },
        {
            "name": "cc-rural-cooperatives",
            "dataset_name": "rural cooperatives",
            "min_zoom": 1,
            "max_zoom": 5,
            "files": [
                "clean/geojsonl/rural_cooperatives.geojsonl"
            ]
        },
        {
            "name": "cc-states",
            "dataset_name": "states",
            "min_zoom": 1,
            "max_zoom": 5,
            "files": [
                "clean/geojsonl/states.geojsonl"
            ]
        },
    ]
    
    # Batching
    SMALL_CHUNK_SIZE = 100
    PQ_CHUNK_SIZE = 1_000
    
>>>>>>> 6c635762
    # Installed apps
    INSTALLED_APPS = (
        
        # Default
        "django.contrib.admin",
        "django.contrib.auth",
        "django.contrib.contenttypes",
        "django.contrib.sessions",
        "django.contrib.messages",
        "django.contrib.staticfiles",

        # Third party apps
        "corsheaders",

        # Your apps
        "mapbox",
        "tax_credit",
        "tests",
    )

    # https://docs.djangoproject.com/en/2.0/topics/http/middleware/
    MIDDLEWARE = (
        "corsheaders.middleware.CorsMiddleware",
        "django.middleware.security.SecurityMiddleware",
        "django.contrib.sessions.middleware.SessionMiddleware",
        "django.middleware.common.CommonMiddleware",
        "django.middleware.csrf.CsrfViewMiddleware",
        "django.contrib.auth.middleware.AuthenticationMiddleware",
        "django.contrib.messages.middleware.MessageMiddleware",
        "django.middleware.clickjacking.XFrameOptionsMiddleware",
    )

    # Email
    EMAIL_BACKEND = "django.core.mail.backends.smtp.EmailBackend"

    # General
    ADMINS = (("Author", ""),)
    LANGUAGE_CODE = "en-us"
    TIME_ZONE = "UTC"

    # If you set this to False, Django will make some optimizations so as not
    # to load the internationalization machinery.
    USE_I18N = False
    USE_L10N = True
    USE_TZ = True

    # URLs
    APPEND_SLASH = False
    ROOT_URLCONF = "config.urls"
    LOGIN_REDIRECT_URL = "/"

    # Set DEBUG to False as a default for safety
    # https://docs.djangoproject.com/en/dev/ref/settings/#debug
    DEBUG = strtobool(os.getenv("DJANGO_DEBUG", "no"))

    # Password Validation
    # https://docs.djangoproject.com/en/2.0/topics/auth/passwords/#module-django.contrib.auth.password_validation
    AUTH_PASSWORD_VALIDATORS = [
        {
            "NAME": "django.contrib.auth.password_validation.UserAttributeSimilarityValidator",
        },
        {
            "NAME": "django.contrib.auth.password_validation.MinimumLengthValidator",
        },
        {
            "NAME": "django.contrib.auth.password_validation.CommonPasswordValidator",
        },
        {
            "NAME": "django.contrib.auth.password_validation.NumericPasswordValidator",
        },
    ]

    # Templates
    TEMPLATES = [
        {
            "BACKEND": "django.template.backends.django.DjangoTemplates",
            "DIRS": [],
            "APP_DIRS": True,
            "OPTIONS": {
                "context_processors": [
                    "django.template.context_processors.debug",
                    "django.template.context_processors.request",
                    "django.contrib.auth.context_processors.auth",
                    "django.contrib.messages.context_processors.messages",
                ],
            },
        },
    ]

    # Database
    # https://docs.djangoproject.com/en/3.2/ref/settings/#databases
    DATABASES = {
        "default": {
            "ENGINE": "django.contrib.gis.db.backends.postgis",
            "NAME": os.getenv("POSTGRES_DB", "postgres"),
            "USER": os.getenv("POSTGRES_USER", "postgres"),
            "PASSWORD": os.getenv("POSTGRES_PASSWORD", ""),
            "HOST": os.getenv("POSTGRES_HOST", "postgres"),
            "PORT": int(os.getenv("POSTGRES_PORT", 5432)),
            "CONN_MAX_AGE": int(os.getenv("POSTGRES_CONN_MAX_AGE", 0)),
            "DISABLE_SERVER_SIDE_CURSORS": False,
        }
    }

    # Logging
    LOGGING = {
        "version": 1,
        "disable_existing_loggers": False,
        "formatters": {
            "django.server": {
                "()": "django.utils.log.ServerFormatter",
                "format": "[%(server_time)s] %(message)s",
            },
            "verbose": {
                "format": "%(levelname)s %(asctime)s %(module)s %(process)d %(thread)d %(message)s"
            },
            "simple": {"format": "%(levelname)s %(message)s"},
        },
        "filters": {
            "require_debug_true": {
                "()": "django.utils.log.RequireDebugTrue",
            },
        },
        "handlers": {
            "django.server": {
                "level": "INFO",
                "class": "logging.StreamHandler",
                "formatter": "django.server",
            },
            "console": {
                "level": "DEBUG",
                "class": "logging.StreamHandler",
                "formatter": "simple",
            },
            "mail_admins": {
                "level": "ERROR",
                "class": "django.utils.log.AdminEmailHandler",
            },
        },
        "loggers": {
            "django": {
                "handlers": ["console"],
                "propagate": True,
            },
            "django.server": {
                "handlers": ["django.server"],
                "level": "INFO",
                "propagate": False,
            },
            "django.request": {
                "handlers": ["mail_admins", "console"],
                "level": "ERROR",
                "propagate": False,
            },
            "django.db.backends": {"handlers": ["console"], "level": "INFO"},
        },
    }<|MERGE_RESOLUTION|>--- conflicted
+++ resolved
@@ -15,49 +15,22 @@
 
     # File paths
     BASE_DIR = Path(__file__).parents[3]
-<<<<<<< HEAD
     PROJECT_DIR = BASE_DIR / "pipeline"
     CONFIG_FILE = PROJECT_DIR / "pipeline.yml"
-=======
     PIPELINE_DIR = f"{BASE_DIR}/pipeline"
     TEST_DIR = f"{PIPELINE_DIR}/tests"
     STATIC_ROOT = os.path.join(PIPELINE_DIR, "staticfiles")
     STATIC_URL = "/static/"
->>>>>>> 6c635762
     DEFAULT_AUTO_FIELD = "django.db.models.AutoField"
 
     # TODO: I (Todd) moved this here from production.py — is this ok?
     # Google Cloud Storage
     CLOUD_STORAGE_BUCKET = os.getenv("CLOUD_STORAGE_BUCKET", "")
-<<<<<<< HEAD
-    GOOGLE_APPLICATION_CREDENTIALS = os.getenv(
-        "GOOGLE_APPLICATION_CREDENTIALS", ""
-    )
 
     LOAD_BATCH_SIZE = 1_000
 
-    # DATA FILES
-    GEOGRAPHY_TYPE_FILE = "geography_type.csv"
-    PROGRAM_FILE = "program.csv"
-    CENSUS_TRACT_FILE = "census_tract_pop.geoparquet"
-    CENSUS_BLOCK_FILE = "CenPop2020_Mean_BG.txt"
-
-    GEOGRAPHY_TYPE_PROGRAM_FILE = "geography_type_program.csv"
-    STATE_GEOGRAPHY_FILE = "state_clean.geoparquet"
-    COUNTY_GEOGRAPHY_FILE = "county_clean.geoparquet"
-    DCI_GEOGRAPHY_FILE = "dci_clean.geoparquet"
-    FOSSIL_FUEL_GEOGRAPHY_FILE = "ffe.geoparquet"
-    COAL_GEOGRAPHY_FILE = "coal_closure.geoparquet"
-    J40_GEOGRAPHY_FILE = "justice40.geoparquet"
-    LOW_INCOME_GEOGRAPHY_FILE = "low_income_tracts_filtered.geoparquet"
-    MUNICIPAL_UTIL_GEOGRAPHY_FILE = "municipal_utils.geoparquet"
-    RURAL_COOP_GEOGRAPHY_FILE = "rural_coops.geoparquet"
-
     READ_CHUNK_SIZE = 1_000
-    SMALL_CHUNK_SIZE = 100
-    PQ_CHUNK_SIZE = 1_000
-
-=======
+
     GEOJSONL_DIRECTORY = "clean/geojsonl"
     GEOPARQUET_DIRECTORY = "clean/geoparquet"
     GOOGLE_APPLICATION_CREDENTIALS = os.getenv("GOOGLE_APPLICATION_CREDENTIALS", "")
@@ -293,7 +266,6 @@
     SMALL_CHUNK_SIZE = 100
     PQ_CHUNK_SIZE = 1_000
     
->>>>>>> 6c635762
     # Installed apps
     INSTALLED_APPS = (
         
