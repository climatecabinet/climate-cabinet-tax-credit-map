--- conflicted
+++ resolved
@@ -17,14 +17,11 @@
     STATIC_ROOT = os.path.join(BASE_DIR, "staticfiles")
     STATIC_URL = "/static/"
     DEFAULT_AUTO_FIELD = "django.db.models.AutoField"
-<<<<<<< HEAD
-=======
 
     # TODO: I (Todd) moved this here from production.py — is this ok?
     # Google Cloud Storage
     CLOUD_STORAGE_BUCKET = os.getenv("CLOUD_STORAGE_BUCKET", "")
     GOOGLE_APPLICATION_CREDENTIALS = os.getenv("GOOGLE_APPLICATION_CREDENTIALS", "")
->>>>>>> 1f009300
 
     # Installed apps
     INSTALLED_APPS = (
