{
  "name": "dashboard",
  "version": "0.1.0",
  "private": true,
  "scripts": {
    "dev": "next dev",
    "build": "next build",
    "start": "next start",
    "lint": "next lint"
  },
  "dependencies": {
    "@fortawesome/fontawesome-free": "^6.4.2",
    "@prisma/client": "^5.2.0",
    "@turf/bbox": "^6.5.0",
    "autoprefixer": "10.4.15",
    "classnames": "^2.3.2",
    "daisyui": "^3.7.3",
    "deck.gl": "^8.9.25",
    "mapbox-gl": "^2.15.0",
    "next": "13.4.19",
    "postcss": "8.4.28",
    "react": "18.2.0",
    "react-dom": "18.2.0",
    "react-map-gl": "^7.1.4",
<<<<<<< HEAD
    "swr": "^2.2.2",
=======
    "react-router-dom": "^6.15.0",
>>>>>>> 9bfb6db0
    "tailwindcss": "3.3.3",
    "valtio": "^1.11.2"
  },
  "devDependencies": {
    "@tailwindcss/typography": "^0.5.9",
    "daisyui": "^3.6.3",
    "eslint-plugin-valtio": "^0.6.2",
    "prisma": "^5.2.0"
  }
}<|MERGE_RESOLUTION|>--- conflicted
+++ resolved
@@ -12,6 +12,7 @@
     "@fortawesome/fontawesome-free": "^6.4.2",
     "@prisma/client": "^5.2.0",
     "@turf/bbox": "^6.5.0",
+    "@turf/helpers": "^6.5.0",
     "autoprefixer": "10.4.15",
     "classnames": "^2.3.2",
     "daisyui": "^3.7.3",
@@ -22,11 +23,7 @@
     "react": "18.2.0",
     "react-dom": "18.2.0",
     "react-map-gl": "^7.1.4",
-<<<<<<< HEAD
-    "swr": "^2.2.2",
-=======
     "react-router-dom": "^6.15.0",
->>>>>>> 9bfb6db0
     "tailwindcss": "3.3.3",
     "valtio": "^1.11.2"
   },
