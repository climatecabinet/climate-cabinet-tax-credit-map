--- conflicted
+++ resolved
@@ -4,70 +4,28 @@
 
 "use client";
 
+import Dropdown from "@/components/Dropdown";
 import classNames from "classnames";
 import { memo, useState, Suspense } from "react";
-import { useGeoSearch } from "@/hooks/useGeoSearch";
 import { useSnapshot } from "valtio";
 import { debounce } from "@/lib/utils";
-import Dropdown from "@/components/Dropdown";
+import { searchStore } from "@/states/search";
 
 
-const [state] = useGeoSearch("");
+function Autocomplete() {
 
-function Autocomplete({ onSelect }) {
+  // Initialize visiblity of search results dropdown
+  const [open, setOpen] = useState(false);
 
-    const [open, setOpen] = useState(false);
-    const snap = useSnapshot(state);
-    const handleClick = (geo) => {
-        setOpen(false);
-        state.query = geo.name;
-        onSelect(geo.id);
-    }
+  // Define function to collapse search results and update selection on click
+  const handleClick = (geo) => {
+    setOpen(false);
+    searchStore.setQuery(geo.name);
+    searchStore.setSelected(geo);
+  }
 
-<<<<<<< HEAD
-    return (
-        <div
-            className={classNames({
-                "dropdown w-full": true,
-                "dropdown-open": open,
-            })}
-        >
-            <div>
-                <span className="absolute inset-y-0 left-0 flex items-center pl-2">
-                    <button className="p-1 focus:outline-none focus:shadow-outline bg-white border-white">
-                        <svg 
-                            fill="none" 
-                            stroke="currentColor" 
-                            strokeLinecap="round" 
-                            strokeLinejoin="round" 
-                            strokeWidth="2" 
-                            viewBox="0 0 24 24" 
-                            className="w-6 h-6"
-                        >
-                            <path d="M21 21l-6-6m2-5a7 7 0 11-14 0 7 7 0 0114 0z" />
-                        </svg>
-                    </button>
-                </span>
-                <input
-                    type="search"
-                    value={snap.query}
-                    className="input input-bordered w-full pl-10"
-                    onChange={(e) => debounce(state.setQuery(e.target.value), 50)}
-                    placeholder="Type something..."
-                    tabIndex={0}
-                />
-            </div>
-            <Suspense>
-                <Dropdown snap={snap} handleClick={handleClick}/>
-            </Suspense>
-        </div>
-    );
-=======
-function Autocomplete(props) {
-  const { items, value, onChange } = props;
-  const ref = useRef(null);
-  // TODO: standard question about local vs global state
-  const [open, setOpen] = useState(false);
+  // Take snapshot of state for rendering
+  const snap = useSnapshot(searchStore);
 
   return (
     <div
@@ -75,43 +33,41 @@
         "dropdown w-full": true,
         "dropdown-open": open,
       })}
-      ref={ref}
     >
-      <input
-        type="text"
-        className="input input-bordered w-full"
-        value={value}
-        onChange={(e) => onChange(e.target.value)}
-        placeholder="Type something.."
-        tabIndex={0}
-      />
-      {value && (
-        <div className="dropdown-content bg-base-200 top-14 max-h-96 overflow-auto flex-col rounded-md">
-          <ul
-            className="menu menu-compact"
-            style={{ width: ref.current?.clientWidth }}
-          >
-            {items.map((item, index) => {
-              return (
-                <li
-                  key={index}
-                  tabIndex={index + 1}
-                  onClick={() => {
-                    onChange(item);
-                    setOpen(false);
-                  }}
-                  className="border-b border-b-base-content/10 w-full"
-                >
-                  <button>{item}</button>
-                </li>
-              );
-            })}
-          </ul>
-        </div>
-      )}
+      <div>
+        <span className="absolute inset-y-0 left-0 flex items-center pl-2">
+          <button className="p-1 focus:outline-none focus:shadow-outline bg-white border-white">
+            <svg
+              fill="none"
+              stroke="currentColor"
+              strokeLinecap="round"
+              strokeLinejoin="round"
+              strokeWidth="2"
+              viewBox="0 0 24 24"
+              className="w-6 h-6"
+            >
+              <path d="M21 21l-6-6m2-5a7 7 0 11-14 0 7 7 0 0114 0z" />
+            </svg>
+          </button>
+        </span>
+        <input
+          type="search"
+          value={snap.query}
+          className="input input-bordered w-full pl-10"
+          onChange={(e) => debounce(searchStore.setQuery(e.target.value), 50)}
+          placeholder="Type something..."
+          tabIndex={0}
+        />
+      </div>
+      <Suspense>
+        <Dropdown 
+          snap={snap} 
+          handleClick={handleClick}
+          nullMessage={"No results found."} 
+        />
+      </Suspense>
     </div>
   );
->>>>>>> 9bfb6db0
 }
 
 export default memo(Autocomplete);