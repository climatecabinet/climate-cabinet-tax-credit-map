"use client";
import Image from "next/image";
import "./Header.css";

export default function Header() {
  return (
    <nav className="flex flex-row">
      <div className="w-[200px]">
        <a href="https://www.climatecabinetaction.org/">
          <Image
            src="/images/climate-cabinet-education-black.png"
            alt="Climate Cabinet Education"
            width={424} // width of the original image
            height={276} // height of the original image
          />
        </a>
      </div>
<<<<<<< HEAD
      <div className="flex-1">
        <h1>Navbar placeholder</h1>
=======
      <div className="flex flex-1 items-center justify-end nav-menu">
        <nav>
          <ul className="flex">
            <li>
              <a href="https://www.climatecabinetaction.org/#Subscribe">
                Subscribe
              </a>
            </li>
            <li>
              <a href="https://secure.actblue.com/donate/ccaf">Donate</a>
            </li>
            <li>
              <a href="https://www.climatecabinetaction.org/">Home</a>
            </li>
          </ul>
        </nav>
>>>>>>> 9bfb6db0
      </div>
    </nav>
  );
}<|MERGE_RESOLUTION|>--- conflicted
+++ resolved
@@ -4,7 +4,7 @@
 
 export default function Header() {
   return (
-    <nav className="flex flex-row">
+    <nav className="flex flex-row pb-2 pt-2">
       <div className="w-[200px]">
         <a href="https://www.climatecabinetaction.org/">
           <Image
@@ -15,10 +15,6 @@
           />
         </a>
       </div>
-<<<<<<< HEAD
-      <div className="flex-1">
-        <h1>Navbar placeholder</h1>
-=======
       <div className="flex flex-1 items-center justify-end nav-menu">
         <nav>
           <ul className="flex">
@@ -35,7 +31,6 @@
             </li>
           </ul>
         </nav>
->>>>>>> 9bfb6db0
       </div>
     </nav>
   );
