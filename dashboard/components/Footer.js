"use client";
import Image from "next/image";

export default function Footer() {
  return (
<<<<<<< HEAD
    <div className="text-center">
      <h4>Footer Placeholder</h4>
    </div>
=======
    <footer className="text-center">
      <div className="mx-auto w-[250px]">
        <Image
          src="/images/climate-cabinet-education-black.png"
          alt="Description"
          width={424} // width of the original image
          height={276} // height of the original image
        />
      </div>
      <p className=" w-2/3 mx-auto py-5">
        Paid Pol. Adv. paid for with regulated funds by Climate Cabinet PAC,
        independently of and not authorized or approved by any federal, state,
        or local candidate, candidate’s agent, or committee.
      </p>
    </footer>
>>>>>>> 9bfb6db0
  );
}<|MERGE_RESOLUTION|>--- conflicted
+++ resolved
@@ -3,11 +3,6 @@
 
 export default function Footer() {
   return (
-<<<<<<< HEAD
-    <div className="text-center">
-      <h4>Footer Placeholder</h4>
-    </div>
-=======
     <footer className="text-center">
       <div className="mx-auto w-[250px]">
         <Image
@@ -23,6 +18,5 @@
         or local candidate, candidate’s agent, or committee.
       </p>
     </footer>
->>>>>>> 9bfb6db0
   );
 }